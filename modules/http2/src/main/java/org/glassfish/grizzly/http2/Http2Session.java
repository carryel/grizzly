/*
 * Copyright (c) 2012, 2020 Oracle and/or its affiliates. All rights reserved.
 *
 * This program and the accompanying materials are made available under the
 * terms of the Eclipse Public License v. 2.0, which is available at
 * http://www.eclipse.org/legal/epl-2.0.
 *
 * This Source Code may also be made available under the following Secondary
 * Licenses when the conditions for such availability set forth in the
 * Eclipse Public License v. 2.0 are satisfied: GNU General Public License,
 * version 2 with the GNU Classpath Exception, which is available at
 * https://www.gnu.org/software/classpath/license.html.
 *
 * SPDX-License-Identifier: EPL-2.0 OR GPL-2.0 WITH Classpath-exception-2.0
 */

package org.glassfish.grizzly.http2;

import static org.glassfish.grizzly.http2.Http2BaseFilter.PRI_PAYLOAD;
import static org.glassfish.grizzly.http2.frames.SettingsFrame.SETTINGS_INITIAL_WINDOW_SIZE;
import static org.glassfish.grizzly.http2.frames.SettingsFrame.SETTINGS_MAX_CONCURRENT_STREAMS;
import static org.glassfish.grizzly.http2.frames.SettingsFrame.SETTINGS_MAX_HEADER_LIST_SIZE;

import java.io.IOException;
import java.util.ArrayList;
import java.util.Iterator;
import java.util.List;
import java.util.Map;
import java.util.TreeMap;
import java.util.concurrent.atomic.AtomicInteger;
import java.util.concurrent.locks.ReentrantLock;
import java.util.logging.Level;
import java.util.logging.Logger;

import org.glassfish.grizzly.Buffer;
import org.glassfish.grizzly.CloseListener;
import org.glassfish.grizzly.CloseType;
import org.glassfish.grizzly.Closeable;
import org.glassfish.grizzly.Connection;
import org.glassfish.grizzly.Context;
import org.glassfish.grizzly.EmptyCompletionHandler;
import org.glassfish.grizzly.Grizzly;
import org.glassfish.grizzly.IOEvent;
import org.glassfish.grizzly.IOEventLifeCycleListener;
import org.glassfish.grizzly.ProcessorExecutor;
import org.glassfish.grizzly.WriteResult;
import org.glassfish.grizzly.filterchain.FilterChain;
import org.glassfish.grizzly.filterchain.FilterChainContext;
import org.glassfish.grizzly.http.HttpContent;
import org.glassfish.grizzly.http.HttpContext;
import org.glassfish.grizzly.http.HttpHeader;
import org.glassfish.grizzly.http.HttpPacket;
import org.glassfish.grizzly.http.HttpRequestPacket;
import org.glassfish.grizzly.http.HttpResponsePacket;
import org.glassfish.grizzly.http.Method;
import org.glassfish.grizzly.http.Protocol;
import org.glassfish.grizzly.http.util.MimeHeaders;
import org.glassfish.grizzly.http2.frames.ContinuationFrame;
import org.glassfish.grizzly.http2.frames.DataFrame;
import org.glassfish.grizzly.http2.frames.ErrorCode;
import org.glassfish.grizzly.http2.frames.GoAwayFrame;
import org.glassfish.grizzly.http2.frames.HeaderBlockFragment;
import org.glassfish.grizzly.http2.frames.HeadersFrame;
import org.glassfish.grizzly.http2.frames.Http2Frame;
import org.glassfish.grizzly.http2.frames.PingFrame;
import org.glassfish.grizzly.http2.frames.PriorityFrame;
import org.glassfish.grizzly.http2.frames.PushPromiseFrame;
import org.glassfish.grizzly.http2.frames.RstStreamFrame;
import org.glassfish.grizzly.http2.frames.SettingsFrame;
import org.glassfish.grizzly.http2.frames.SettingsFrame.SettingsFrameBuilder;
import org.glassfish.grizzly.http2.frames.UnknownFrame;
import org.glassfish.grizzly.http2.frames.WindowUpdateFrame;
import org.glassfish.grizzly.impl.FutureImpl;
import org.glassfish.grizzly.memory.Buffers;
import org.glassfish.grizzly.memory.MemoryManager;
import org.glassfish.grizzly.ssl.SSLBaseFilter;
import org.glassfish.grizzly.utils.Futures;
import org.glassfish.grizzly.utils.Holder;
import org.glassfish.grizzly.utils.NullaryFunction;

/**
 * The HTTP2 session abstraction.
 *
 * @author Alexey Stashok
 */
public class Http2Session {
    private static final Logger LOGGER = Grizzly.logger(Http2Session.class);

    private final boolean isServer;
    private final Connection<?> connection;
    Http2State http2State;

    private HeadersDecoder headersDecoder;
    private HeadersEncoder headersEncoder;

    private final ReentrantLock deflaterLock = new ReentrantLock();

    int lastPeerStreamId;
    private int lastLocalStreamId;
    private boolean pushEnabled = true;

    private final ReentrantLock newClientStreamLock = new ReentrantLock();

    private volatile FilterChain http2StreamChain;
    private volatile FilterChain htt2SessionChain;

    private final AtomicInteger concurrentStreamsCount = new AtomicInteger(0);

    private final TreeMap<Integer, Http2Stream> streamsMap = new TreeMap<>();

    // (Optimization) We may read several DataFrames belonging to the same
    // Http2Stream, so in order to not process every DataFrame separately -
    // we buffer them and only then passing for processing.
    final List<Http2Stream> streamsToFlushInput = new ArrayList<>();

    // The List object used to store header frames. Could be used by
    // Http2Session streams, when they write headers
    protected final List<Http2Frame> tmpHeaderFramesList = new ArrayList<>(2);

    private final Object sessionLock = new Object();

    private volatile CloseType closeFlag;

    private int peerStreamWindowSize = getDefaultStreamWindowSize();
    private volatile int localStreamWindowSize = getDefaultStreamWindowSize();

    private volatile int localConnectionWindowSize = getDefaultConnectionWindowSize();

    private volatile int maxHeaderListSize;

    private volatile int localMaxConcurrentStreams = getDefaultMaxConcurrentStreams();
    private int peerMaxConcurrentStreams = getDefaultMaxConcurrentStreams();

    private final Http2SessionOutputSink outputSink;

    private final Http2Configuration http2Configuration;

    private volatile int streamsHighWaterMark;
    private int checkCount;

    private int goingAwayLastStreamId = Integer.MIN_VALUE;
    private FutureImpl<Http2Session> sessionClosed;

    // true, if this connection is ready to accept frames or false if the first
    // HTTP/1.1 Upgrade is still in progress
    private volatile boolean isPrefaceReceived;
    private volatile boolean isPrefaceSent;

    public static Http2Session get(final Connection connection) {
        final Http2State http2State = Http2State.get(connection);
        return http2State != null ? http2State.getHttp2Session() : null;
    }

    static void bind(final Connection connection, final Http2Session http2Session) {
        Http2State.obtain(connection).setHttp2Session(http2Session);
    }

    private final Holder<?> addressHolder;

    final Http2BaseFilter handlerFilter;

    private final int localMaxFramePayloadSize;
    private int peerMaxFramePayloadSize = getSpecDefaultFramePayloadSize();

    private boolean isFirstInFrame = true;
    private volatile SSLBaseFilter sslFilter;

    private final AtomicInteger unackedReadBytes = new AtomicInteger();

    public Http2Session(final Connection<?> connection, final boolean isServer, final Http2BaseFilter handlerFilter) {
        this.connection = connection;
        final FilterChain chain = (FilterChain) connection.getProcessor();
        final int sslIdx = chain.indexOfType(SSLBaseFilter.class);
        if (sslIdx != -1) {
            sslFilter = (SSLBaseFilter) chain.get(sslIdx);
        }
        this.isServer = isServer;
        this.handlerFilter = handlerFilter;

        this.http2Configuration = handlerFilter.getConfiguration();

        if (this.http2Configuration.getMaxConcurrentStreams() != -1) {
            this.setLocalMaxConcurrentStreams(this.http2Configuration.getMaxConcurrentStreams());
        } else {
            this.setLocalMaxConcurrentStreams(this.getDefaultMaxConcurrentStreams());
        }

        if (this.http2Configuration.getInitialWindowSize() != -1) {
            this.localStreamWindowSize = this.http2Configuration.getInitialWindowSize();
        }

        final int customMaxFramePayloadSz = handlerFilter.getLocalMaxFramePayloadSize() > 0 ? handlerFilter.getLocalMaxFramePayloadSize() : -1;

        // apply custom max frame value only if it's in [getSpecMinFramePayloadSize(); getSpecMaxFramePayloadSize()] range
        this.localMaxFramePayloadSize = customMaxFramePayloadSz >= getSpecMinFramePayloadSize() && customMaxFramePayloadSz <= getSpecMaxFramePayloadSize()
                ? customMaxFramePayloadSz
                : getSpecDefaultFramePayloadSize();

        this.maxHeaderListSize = handlerFilter.getConfiguration().getMaxHeaderListSize();

        if (isServer) {
            this.lastLocalStreamId = 0;
            this.lastPeerStreamId = -1;
        } else {
            this.lastLocalStreamId = -1;
            this.lastPeerStreamId = 0;
        }

        this.addressHolder = Holder.lazyHolder((NullaryFunction<Object>) () -> connection.getPeerAddress());

        connection.addCloseListener(new ConnectionCloseListener());

        this.outputSink = newOutputSink();

        NetLogger.logOpen(this);
    }

    protected Http2SessionOutputSink newOutputSink() {
        return new Http2SessionOutputSink(this);
    }

    protected int getSpecDefaultFramePayloadSize() {
        return 16384; // 2^14
    }

    protected int getSpecMinFramePayloadSize() {
        return 16384; // 2^14
    }

    protected int getSpecMaxFramePayloadSize() {
        return 0xffffff; // 2^24-1 (16,777,215)
    }

    public int getDefaultConnectionWindowSize() {
        return 65535;
    }

    public int getDefaultStreamWindowSize() {
        return 65535;
    }

    public int getDefaultMaxConcurrentStreams() {
        return 100;
    }

    /**
     * @return the maximum size, in bytes, of header list. If not explicitly configured, the default of <code>8192</code> is
     * used.
     */
    public int getMaxHeaderListSize() {
        return maxHeaderListSize;
    }

    /**
     * Set the maximum size, in bytes, of the header list.
     *
     * @param maxHeaderListSize size, in bytes, of the header list.
     */
    @SuppressWarnings("unused")
    public void setMaxHeaderListSize(int maxHeaderListSize) {
        this.maxHeaderListSize = maxHeaderListSize;
    }

    /**
     * Returns the total frame size (including header size), or <tt>-1</tt> if the buffer doesn't contain enough bytes to
     * read the size.
     *
     * @param buffer the buffer containing the frame data
     *
     * @return the total frame size (including header size), or <tt>-1</tt> if the buffer doesn't contain enough bytes to
     * read the size
     */
    protected int getFrameSize(final Buffer buffer) {
        return buffer.remaining() < 4 // even though we need just 3 bytes - we require 4 for simplicity
                ? -1
                : (buffer.getInt(buffer.position()) >>> 8) + Http2Frame.FRAME_HEADER_SIZE;
    }

    public Http2Frame parseHttp2FrameHeader(final Buffer buffer) throws Http2SessionException {
        // we assume the passed buffer represents only this frame, no remainders allowed
        final int len = getFrameSize(buffer);
        assert buffer.remaining() == len;

        final int i1 = buffer.getInt();

        final int type = i1 & 0xff;

        final int flags = buffer.get() & 0xff;
        final int streamId = buffer.getInt() & 0x7fffffff;

        switch (type) {
        case DataFrame.TYPE:
            return DataFrame.fromBuffer(flags, streamId, buffer);
        case HeadersFrame.TYPE:
            return HeadersFrame.fromBuffer(flags, streamId, buffer);
        case PriorityFrame.TYPE:
            return PriorityFrame.fromBuffer(streamId, buffer);
        case RstStreamFrame.TYPE:
            return RstStreamFrame.fromBuffer(flags, streamId, buffer);
        case SettingsFrame.TYPE:
            return SettingsFrame.fromBuffer(flags, streamId, buffer);
        case PushPromiseFrame.TYPE:
            return PushPromiseFrame.fromBuffer(flags, streamId, buffer);
        case PingFrame.TYPE:
            return PingFrame.fromBuffer(flags, streamId, buffer);
        case GoAwayFrame.TYPE:
            return GoAwayFrame.fromBuffer(streamId, buffer);
        case WindowUpdateFrame.TYPE:
            return WindowUpdateFrame.fromBuffer(flags, streamId, buffer);
        case ContinuationFrame.TYPE:
            return ContinuationFrame.fromBuffer(flags, streamId, buffer);
        default:
            return new UnknownFrame(type, len);
        }
    }

    protected Http2Stream newStream(final HttpRequestPacket request, final int streamId, final int refStreamId, final boolean exclusive, final int priority) {

        return new Http2Stream(this, request, streamId, refStreamId, exclusive, priority);
    }

    protected Http2Stream newUpgradeStream(final HttpRequestPacket request, final int priority) {

        return new Http2Stream(this, request, priority);
    }

    protected void checkFrameSequenceSemantics(final Http2Frame frame) throws Http2SessionException {

        final int frameType = frame.getType();

        if (isFirstInFrame) {
            if (frameType != SettingsFrame.TYPE) {
                if (LOGGER.isLoggable(Level.FINE)) {
                    LOGGER.log(Level.FINE, "First in frame should be a SettingsFrame (preface)", frame);
                }

                throw new Http2SessionException(ErrorCode.PROTOCOL_ERROR);
            }

            isPrefaceReceived = true;
            handlerFilter.onPrefaceReceived(this);

            // Preface received - change the HTTP2 connection state
            Http2State.get(connection).setOpen();

            isFirstInFrame = false;
        }

        // 1) make sure the header frame sequence comes without interleaving
        if (isParsingHeaders()) {
            if (frameType != ContinuationFrame.TYPE) {
                if (LOGGER.isLoggable(Level.FINE)) {
                    LOGGER.log(Level.FINE, "ContinuationFrame is expected, but {0} came", frame);
                }

                throw new Http2SessionException(ErrorCode.PROTOCOL_ERROR);
            }
        } else if (frameType == ContinuationFrame.TYPE) {
            // isParsing == false, so no ContinuationFrame expected
            if (LOGGER.isLoggable(Level.FINE)) {
                LOGGER.log(Level.FINE, "ContinuationFrame is not expected");
            }

            throw new Http2SessionException(ErrorCode.PROTOCOL_ERROR);
        }
    }

    protected void onOversizedFrame(final Buffer buffer) throws Http2SessionException {

        final int oldPos = buffer.position();
        try {
            throw new Http2SessionException(ErrorCode.FRAME_SIZE_ERROR);
        } finally {
            buffer.position(oldPos);
        }
    }

    boolean isParsingHeaders() {
        return headersDecoder != null && headersDecoder.isProcessingHeaders();
    }

    /**
     * @return The max <tt>payload</tt> size to be accepted by this side
     */
    public final int getLocalMaxFramePayloadSize() {
        return localMaxFramePayloadSize;
    }

    /**
     * @return The max <tt>payload</tt> size to be accepted by the peer
     */
    @SuppressWarnings("unused")
    public int getPeerMaxFramePayloadSize() {
        return peerMaxFramePayloadSize;
    }

    /**
     * Sets the max <tt>payload</tt> size to be accepted by the peer. The method is called during the {@link SettingsFrame}
     * processing.
     *
     * @param peerMaxFramePayloadSize max payload size accepted by the peer.
     * @throws Http2SessionException if the peerMaxFramePayloadSize violates the limits
     */
    protected void setPeerMaxFramePayloadSize(final int peerMaxFramePayloadSize) throws Http2SessionException {
        if (peerMaxFramePayloadSize < getSpecMinFramePayloadSize() || peerMaxFramePayloadSize > getSpecMaxFramePayloadSize()) {
            throw new Http2SessionException(ErrorCode.FRAME_SIZE_ERROR);
        }
        this.peerMaxFramePayloadSize = peerMaxFramePayloadSize;
    }

    public int getLocalStreamWindowSize() {
        return localStreamWindowSize;
    }

    public void setLocalStreamWindowSize(int localStreamWindowSize) {
        this.localStreamWindowSize = localStreamWindowSize;
    }

    public int getPeerStreamWindowSize() {
        return peerStreamWindowSize;
    }

    void setPeerStreamWindowSize(final int peerStreamWindowSize) throws Http2StreamException {
        synchronized (sessionLock) {
            final int delta = peerStreamWindowSize - this.peerStreamWindowSize;

            this.peerStreamWindowSize = peerStreamWindowSize;

            if (!streamsMap.isEmpty()) {
                for (final Http2Stream stream : streamsMap.values()) {
                    if (stream.isClosed()) {
                        continue;
                    }
                    stream.getOutputSink().onPeerWindowUpdate(delta);
                }
            }

        }
    }

    public int getLocalConnectionWindowSize() {
        return localConnectionWindowSize;
    }

    @SuppressWarnings("unused")
    public void setLocalConnectionWindowSize(final int localConnectionWindowSize) {
        this.localConnectionWindowSize = localConnectionWindowSize;
    }

    @SuppressWarnings("unused")
    public int getAvailablePeerConnectionWindowSize() {
        return outputSink.getAvailablePeerConnectionWindowSize();
    }

    /**
     * @return the maximum number of concurrent streams allowed for this session by our side.
     */
    public int getLocalMaxConcurrentStreams() {
        return localMaxConcurrentStreams;
    }

    /**
     * Sets the default maximum number of concurrent streams allowed for this session by our side.
     * 
     * @param localMaxConcurrentStreams max number of streams locally allowed
     */
    public void setLocalMaxConcurrentStreams(int localMaxConcurrentStreams) {
        this.localMaxConcurrentStreams = localMaxConcurrentStreams;
        this.streamsHighWaterMark = Float.valueOf(this.localMaxConcurrentStreams * this.http2Configuration.getStreamsHighWaterMark()).intValue();
    }

    /**
     * @return the maximum number of concurrent streams allowed for this session by peer.
     */
    @SuppressWarnings("unused")
    public int getPeerMaxConcurrentStreams() {
        return peerMaxConcurrentStreams;
    }

    /**
     * Sets the default maximum number of concurrent streams allowed for this session by peer.
     */
    void setPeerMaxConcurrentStreams(int peerMaxConcurrentStreams) {
        this.peerMaxConcurrentStreams = peerMaxConcurrentStreams;
    }

    /**
     * @return <code>true</code> if push is enabled for this {@link Http2Session}, otherwise returns <code>false</code>.
     * Push is enabled by default.
     */
    public boolean isPushEnabled() {
        return pushEnabled;
    }

    /**
     * Configure whether or not push is enabled on this {@link Http2Session}.
     *
     * @param pushEnabled flag toggling push support.
     */
    public void setPushEnabled(final boolean pushEnabled) {
        if (isGoingAway()) {
            return;
        }
        this.pushEnabled = pushEnabled;
    }

    public int getNextLocalStreamId() {
        lastLocalStreamId += 2;
        return lastLocalStreamId;
    }

    public Connection getConnection() {
        return connection;
    }

    public MemoryManager getMemoryManager() {
        return connection.getMemoryManager();
    }

    public boolean isServer() {
        return isServer;
    }

    public boolean isLocallyInitiatedStream(final int streamId) {
        assert streamId > 0;

        return isServer() ^ streamId % 2 != 0;

//        Same as
//        return isServer() ?
//                (streamId % 2) == 0 :
//                (streamId % 2) == 1;
    }

    Http2State getHttp2State() {
        return http2State;
    }

    boolean isHttp2InputEnabled() {
        return isPrefaceReceived;
    }

    boolean isHttp2OutputEnabled() {
        return isPrefaceSent;
    }

    public Http2Stream getStream(final int streamId) {
        return streamsMap.get(streamId);
    }

    protected Http2SessionOutputSink getOutputSink() {
        return outputSink;
    }

    /**
     * TODO
     */
    FutureImpl<Http2Session> terminateGracefully() {
        if (!isServer) {
            throw new IllegalStateException("Illegal use of graceful termination on client.");
        }
        final GoAwayFrame frame = setGoAwayLocally(ErrorCode.NO_ERROR, "Shutting Down", true);
        if (frame != null) {
            sessionClosed = Futures.createSafeFuture();
            outputSink.writeDownStream(frame);
        }
        return sessionClosed;
    }

    /**
     * Terminate the HTTP2 session sending a GOAWAY frame using the specified error code and optional detail. Once the
     * GOAWAY frame is on the wire, the underlying TCP connection will be closed.
     *
     * @param errorCode an RFC 7540 error code.
     * @param detail optional details.
     */
    void terminate(final ErrorCode errorCode, final String detail) {
        sendGoAwayAndClose(setGoAwayLocally(errorCode, detail, false));
    }

    private void sendGoAwayAndClose(final Http2Frame frame) {
        if (frame != null) {
            outputSink.writeDownStream(frame, new EmptyCompletionHandler<WriteResult>() {

                private void close() {
                    connection.closeSilently();
                    outputSink.close();
                }

                @Override
                public void failed(final Throwable throwable) {
                    if (LOGGER.isLoggable(Level.FINE)) {
                        LOGGER.log(Level.FINE, "Unable to write GOAWAY.  Terminating session.", throwable);
                    }
                    close();
                }

                @Override
                public void completed(final WriteResult result) {
                    close();
                }

                @Override
                public void cancelled() {
                    if (LOGGER.isLoggable(Level.FINE)) {
                        LOGGER.log(Level.FINE, "GOAWAY write cancelled.  Terminating session.");
                    }
                    close();
                }
            }, null);
        }
    }

    private GoAwayFrame setGoAwayLocally(final ErrorCode errorCode, final String detail, final boolean graceful) {
        synchronized (sessionLock) {

            // If sending a GOAWAY for the first time, goingAwayLastStreamId will be
            // Integer.MIN_VALUE. It won't be possible to send another GOAWAY frame
            // Unless a graceful session termination was attempted. In this case,
            // the value will be Integer.MAX_VALUE and it will be possible to send
            // another GO_AWAY if a change of state is necessary i.e., the graceful
            // termination timed out and the session is being forcefully terminated.
            if (goingAwayLastStreamId == Integer.MIN_VALUE || goingAwayLastStreamId == Integer.MAX_VALUE && !graceful) {
                closeFlag = CloseType.LOCALLY;
                goingAwayLastStreamId = graceful ? Integer.MAX_VALUE : lastPeerStreamId > 0 ? lastPeerStreamId : 0;
                if (goingAwayLastStreamId != Integer.MAX_VALUE) {
                    if (concurrentStreamsCount.get() > 0) {
                        pruneStreams();
                    }
                }
                return GoAwayFrame.builder().lastStreamId(goingAwayLastStreamId)
                        .additionalDebugData(detail != null ? Buffers.wrap(getMemoryManager(), detail) : null).errorCode(errorCode).build();

            }
            return null; // already in GOAWAY state.
        }
    }

    // Must be locked by sessionLock
    private void pruneStreams() {
        // close streams that rank above the last stream ID specified by the GOAWAY frame.
        // Allow other streams to continue processing. Once the concurrent stream count reaches zero,
        // the session will be closed.
        Map<Integer, Http2Stream> invalidStreams = streamsMap.subMap(goingAwayLastStreamId, false, Integer.MAX_VALUE, true);
        if (!invalidStreams.isEmpty()) {
            // needs to iterate over copied list to prevent
            // bug #1995 - ConcurrentModificationException
            List<Http2Stream> closedStreams = new ArrayList<>(invalidStreams.values());
            for (final Http2Stream stream : closedStreams) {
                stream.closedRemotely();
                deregisterStream();
            }
        }
    }

    /**
     * Method is called, when GOAWAY is initiated by peer
     */
    void setGoAwayByPeer(final int lastStreamId) {
        synchronized (sessionLock) {
            pushEnabled = false;
            goingAwayLastStreamId = lastStreamId;
            closeFlag = CloseType.REMOTELY;
            pruneStreams();
            if (isServer || lastStreamId != Integer.MAX_VALUE) {
                sendGoAwayAndClose(GoAwayFrame.builder().lastStreamId(goingAwayLastStreamId)
                        .additionalDebugData(Buffers.wrap(getMemoryManager(), "Peer Requested.")).errorCode(ErrorCode.NO_ERROR).build());
            }
        }
    }

    boolean isGoingAway() {
        return closeFlag != null;
    }

    public int getGoingAwayLastStreamId() {
        return goingAwayLastStreamId;
    }

    protected void sendWindowUpdate(final int streamId, final int delta) {
        final WindowUpdateFrame f = WindowUpdateFrame.builder().streamId(streamId).windowSizeIncrement(delta).build();
        NetLogger.log(NetLogger.Context.TX, this, f);
        outputSink.writeDownStream(f);
    }

    void sendPreface() {
        if (!isPrefaceSent) {
            synchronized (sessionLock) {
                if (!isPrefaceSent) {
                    if (isServer) {
                        sendServerPreface();
                    } else {
                        sendClientPreface();
                    }

                    isPrefaceSent = true;

                    if (!isServer) {
                        // If it's HTTP2 client, which uses HTTP/1.1 upgrade mechanism -
                        // it can have unacked user data sent from the server.
                        // So it's right time to ack this data and let the server send
                        // more data if needed.
                        ackConsumedData(getStream(0), 0);
                    }
                }
            }
        }
    }

    protected void sendServerPreface() {
        final SettingsFrame settingsFrame = prepareSettings().build();

        NetLogger.log(NetLogger.Context.TX, this, settingsFrame);

        // server preface
        // noinspection unchecked
        connection.write(settingsFrame.toBuffer(getMemoryManager()), sslFilter != null ? new EmptyCompletionHandler() {
            @Override
            public void completed(Object result) {
                sslFilter.setRenegotiationDisabled(true);
            }
        } : null);
    }

    protected void sendClientPreface() {
        // send preface (PRI * ....)
        final HttpRequestPacket request = HttpRequestPacket.builder().method(Method.PRI).uri("*").protocol(Protocol.HTTP_2_0).build();

        final Buffer priPayload = Buffers.wrap(connection.getMemoryManager(), PRI_PAYLOAD);

        final SettingsFrame settingsFrame = prepareSettings().build();
        final Buffer settingsBuffer = settingsFrame.toBuffer(getMemoryManager());

        final Buffer payload = Buffers.appendBuffers(connection.getMemoryManager(), priPayload, settingsBuffer);

        final HttpContent content = HttpContent.builder(request).content(payload).build();

        NetLogger.log(NetLogger.Context.TX, this, settingsFrame);

        connection.write(content);
    }

    HeadersDecoder getHeadersDecoder() {
        if (headersDecoder == null) {
            headersDecoder = new HeadersDecoder(getMemoryManager(), getMaxHeaderListSize(), 4096);
        }

        return headersDecoder;
    }

    ReentrantLock getDeflaterLock() {
        return deflaterLock;
    }

    HeadersEncoder getHeadersEncoder() {
        if (headersEncoder == null) {
            headersEncoder = new HeadersEncoder(getMemoryManager(), 4096);
        }

        return headersEncoder;
    }

    /**
     * Encodes the {@link HttpHeader} and locks the compression lock.
     *
     * @param ctx the current {@link FilterChainContext}
     * @param httpHeader the {@link HttpHeader} to encode
     * @param streamId the stream associated with this request
     * @param isLast is this the last frame?
     * @param toList the target {@link List}, to which the frames will be serialized
     *
     * @return the HTTP2 header frames sequence
     * @throws IOException if an error occurs encoding the header
     */
    @SuppressWarnings("SameParameterValue")
    protected List<Http2Frame> encodeHttpHeaderAsHeaderFrames(final FilterChainContext ctx, final HttpHeader httpHeader, final int streamId,
            final boolean isLast, final List<Http2Frame> toList, final Map<String, String> capture) throws IOException {

        final Buffer compressedHeaders = !httpHeader.isRequest() ? EncoderUtils.encodeResponseHeaders(this, (HttpResponsePacket) httpHeader, capture)
                : EncoderUtils.encodeRequestHeaders(this, (HttpRequestPacket) httpHeader, capture);

        final List<Http2Frame> headerFrames = bufferToHeaderFrames(streamId, compressedHeaders, isLast, toList);

        handlerFilter.onHttpHeadersEncoded(httpHeader, ctx);

        return headerFrames;
    }

    /**
     * Encodes the {@link Map} of header values into header frames to be sent as trailer headers.
     *
     * @param streamId the stream associated with this request
     * @param toList the target {@link List}, to which the frames will be serialized.
     * @param trailerHeaders a {@link MimeHeaders} of headers to be transmitted as trailers.
     *
     * @return the HTTP2 header frames sequence
     *
     * @throws IOException if an error occurs encoding the header
     */
    protected List<Http2Frame> encodeTrailersAsHeaderFrames(final int streamId, final List<Http2Frame> toList, final MimeHeaders trailerHeaders,
            final Map<String, String> capture) throws IOException {
        final Buffer compressedHeaders = EncoderUtils.encodeTrailerHeaders(this, trailerHeaders, capture);
        return bufferToHeaderFrames(streamId, compressedHeaders, true, toList);
    }

    /**
     * Encodes the {@link HttpRequestPacket} as a {@link PushPromiseFrame} and locks the compression lock.
     *
     * @param ctx the current {@link FilterChainContext}
     * @param httpRequest the {@link HttpRequestPacket} to encode.
     * @param streamId the stream associated with this request.
     * @param promisedStreamId the push promise stream ID.
     * @param toList the target {@link List}, to which the frames will be serialized
     * @return the HTTP2 push promise frames sequence
     *
     * @throws IOException if an error occurs encoding the request
     */
    @SuppressWarnings("SameParameterValue")
    protected List<Http2Frame> encodeHttpRequestAsPushPromiseFrames(final FilterChainContext ctx, final HttpRequestPacket httpRequest, final int streamId,
            final int promisedStreamId, final List<Http2Frame> toList, final Map<String, String> capture) throws IOException {

        final List<Http2Frame> headerFrames = bufferToPushPromiseFrames(streamId, promisedStreamId,
                EncoderUtils.encodeRequestHeaders(this, httpRequest, capture), toList);

        handlerFilter.onHttpHeadersEncoded(httpRequest, ctx);

        return headerFrames;
    }

    /**
     * Encodes a compressed header buffer as a {@link HeadersFrame} and a sequence of 0 or more {@link ContinuationFrame}s.
     *
     * @param streamId the stream associated with the headers.
     * @param compressedHeaders a {@link Buffer} containing compressed headers
     * @param isEos will any additional data be sent after these headers?
     * @param toList the {@link List} to which {@link Http2Frame}s will be added
     * @return the result {@link List} with the frames
     */
    private List<Http2Frame> bufferToHeaderFrames(final int streamId, final Buffer compressedHeaders, final boolean isEos, final List<Http2Frame> toList) {
        final HeadersFrame.HeadersFrameBuilder builder = HeadersFrame.builder().streamId(streamId).endStream(isEos);

        return completeHeadersProviderFrameSerialization(builder, streamId, compressedHeaders, toList);
    }

    /**
     * Encodes a compressed header buffer as a {@link PushPromiseFrame} and a sequence of 0 or more
     * {@link ContinuationFrame}s.
     *
     * @param streamId the stream associated with these headers
     * @param promisedStreamId the stream of the push promise
     * @param compressedHeaders the compressed headers to be sent
     * @param toList the {@link List} to which {@link Http2Frame}s will be added
     * @return the result {@link List} with the frames
     */
    private List<Http2Frame> bufferToPushPromiseFrames(final int streamId, final int promisedStreamId, final Buffer compressedHeaders,
            final List<Http2Frame> toList) {

        final PushPromiseFrame.PushPromiseFrameBuilder builder = PushPromiseFrame.builder().streamId(streamId).promisedStreamId(promisedStreamId);

        return completeHeadersProviderFrameSerialization(builder, streamId, compressedHeaders, toList);
    }

    /**
     * Completes the {@link HeaderBlockFragment} sequence serialization.
     *
     * @param streamId the stream associated with this {@link HeaderBlockFragment}
     * @param compressedHeaders the {@link Buffer} containing the compressed headers
     * @param toList the {@link List} to which {@link Http2Frame}s will be added
     * @return the result {@link List} with the frames
     */
    private List<Http2Frame> completeHeadersProviderFrameSerialization(final HeaderBlockFragment.HeaderBlockFragmentBuilder builder, final int streamId,
            final Buffer compressedHeaders, List<Http2Frame> toList) {
        // we assume deflaterLock is acquired and held by this thread
        assert deflaterLock.isHeldByCurrentThread();

        if (toList == null) {
            toList = tmpHeaderFramesList;
        }

        if (compressedHeaders.remaining() <= peerMaxFramePayloadSize) {
            toList.add(builder.endHeaders(true).compressedHeaders(compressedHeaders).build());

            return toList;
        }

        Buffer remainder = compressedHeaders.split(compressedHeaders.position() + peerMaxFramePayloadSize);

        toList.add(builder.endHeaders(false).compressedHeaders(compressedHeaders).build());

        assert remainder != null;

        do {
            final Buffer buffer = remainder;

            remainder = buffer.remaining() <= peerMaxFramePayloadSize ? null : buffer.split(buffer.position() + peerMaxFramePayloadSize);

            toList.add(ContinuationFrame.builder().streamId(streamId).endHeaders(remainder == null).compressedHeaders(buffer).build());
        } while (remainder != null);

        return toList;
    }

    /**
     * The {@link ReentrantLock}, which assures that requests assigned to newly allocated stream IDs will be sent to the
     * server in their order. So that request associated with the stream ID '5' won't be sent before the request associated
     * with the stream ID '3' etc.
     *
     * @return the {@link ReentrantLock}
     */
    public ReentrantLock getNewClientStreamLock() {
        return newClientStreamLock;
    }

    @SuppressWarnings("SameParameterValue")
    Http2Stream acceptStream(final HttpRequestPacket request, final int streamId, final int parentStreamId, final boolean exclusive, final int priority)
            throws Http2SessionException {

        final Http2Stream stream = newStream(request, streamId, parentStreamId, exclusive, priority);

        synchronized (sessionLock) {
            if (isClosed()) {
                return null; // if the session is closed is set - return null to ignore stream creation
            }

            if (concurrentStreamsCount.get() >= getLocalMaxConcurrentStreams()) {
                // throw Session level exception because headers were not decompressed,
                // so compression context is lost
                throw new Http2SessionException(ErrorCode.REFUSED_STREAM);
            }
            if (isServer()) {
                if (streamId > 0 && (streamId & 1) == 0) {
                    throw new Http2SessionException(ErrorCode.PROTOCOL_ERROR);
                }
            } else {
                if (streamId > 0 && (streamId & 1) != 0) {
                    throw new Http2SessionException(ErrorCode.PROTOCOL_ERROR);
                }
            }

            if (streamId < lastPeerStreamId) {
                throw new Http2SessionException(ErrorCode.PROTOCOL_ERROR);
            }

            registerStream(streamId, stream);
            lastPeerStreamId = streamId;
        }

        return stream;
    }

    /**
     * Method is not thread-safe, it is expected that it will be called within {@link #getNewClientStreamLock()} lock scope.
     * The caller code is responsible for obtaining and releasing the mentioned {@link #getNewClientStreamLock()} lock.
     * 
     * @param request the request that initiated the stream
     * @param streamId the ID of this new stream
     * @param parentStreamId the parent stream
     * @param priority the priority of this stream
     *
     * @return a new {@link Http2Stream} for this request
     *
     * @throws org.glassfish.grizzly.http2.Http2StreamException if an error occurs opening the stream.
     */
    public Http2Stream openStream(final HttpRequestPacket request, final int streamId, final int parentStreamId, final boolean exclusive, final int priority)
            throws Http2StreamException {

        final Http2Stream stream = newStream(request, streamId, parentStreamId, exclusive, priority);

        synchronized (sessionLock) {
            if (isClosed()) {
                throw new Http2StreamException(streamId, ErrorCode.REFUSED_STREAM, "Session is closed");
            }

            if (concurrentStreamsCount.get() >= getLocalMaxConcurrentStreams()) {
                throw new Http2StreamException(streamId, ErrorCode.REFUSED_STREAM);
            }

            if (parentStreamId > 0) {
                final Http2Stream mainStream = getStream(parentStreamId);
                if (mainStream == null) {
                    throw new Http2StreamException(streamId, ErrorCode.REFUSED_STREAM, "The parent stream does not exist");
                }
            }

            registerStream(streamId, stream);
            lastLocalStreamId = streamId;
        }

        return stream;
    }

    /**
     * The method is called to create an {@link Http2Stream} initiated via HTTP/1.1 Upgrade mechanism.
     *
     * @param request the request that initiated the upgrade
     * @param priority the stream priority
     * @param fin is more content expected?
     *
     * @return a new {@link Http2Stream} for this request
     *
     * @throws org.glassfish.grizzly.http2.Http2StreamException if an error occurs opening the stream.
     */
    public Http2Stream acceptUpgradeStream(final HttpRequestPacket request, final int priority, final boolean fin) throws Http2StreamException {

        request.setExpectContent(!fin);
        final Http2Stream stream = newUpgradeStream(request, priority);

        registerUpgradeStream(stream);

        return stream;
    }

    /**
     * The method is called on the client side, when the server confirms HTTP/1.1 -> HTTP/2.0 upgrade with '101' response.
     *
     * @param request the request that initiated the upgrade
     * @param priority the priority of the stream
     *
     * @return a new {@link Http2Stream} for this request
     *
     * @throws org.glassfish.grizzly.http2.Http2StreamException if an error occurs opening the stream.
     */
    public Http2Stream openUpgradeStream(final HttpRequestPacket request, final int priority) throws Http2StreamException {

        // we already sent headers - so the initial state is OPEN
        final Http2Stream stream = newUpgradeStream(request, priority);

        registerUpgradeStream(stream);

        return stream;
    }

    /**
     * Initializes HTTP2 communication (if not initialized before) by forming HTTP2 connection and stream
     * {@link FilterChain}s.
     * 
     * @param context the current {@link FilterChainContext}
     * @param isUpStream flag denoting the direction of the chain
     */
    void setupFilterChains(final FilterChainContext context, final boolean isUpStream) {

        if (htt2SessionChain == null) {
            synchronized (this) {
                if (htt2SessionChain == null) {
                    if (isUpStream) {
                        http2StreamChain = (FilterChain) context.getFilterChain().subList(context.getFilterIdx(), context.getEndIdx());

                        htt2SessionChain = (FilterChain) context.getFilterChain().subList(context.getStartIdx(), context.getFilterIdx());
                    } else {
                        http2StreamChain = (FilterChain) context.getFilterChain().subList(context.getFilterIdx(), context.getFilterChain().size());

                        htt2SessionChain = (FilterChain) context.getFilterChain().subList(context.getEndIdx() + 1, context.getFilterIdx());
                    }
                }
            }
        }
    }

    FilterChain getHttp2SessionChain() {
        return htt2SessionChain;
    }

    /**
     * Called from {@link Http2Stream} once stream is completely closed.
     */
    void deregisterStream() {
        final boolean isCloseSession;
        synchronized (sessionLock) {
            decStreamCount();
            // If we're in GOAWAY state and there are no streams left - close this session
            isCloseSession = isGoingAway() && concurrentStreamsCount.get() <= 0;
            if (!isCloseSession) {
                if (checkCount++ > http2Configuration.getCleanFrequencyCheck() && streamsMap.size() > streamsHighWaterMark) {
                    checkCount = 0;
<<<<<<< HEAD
                    for (final Iterator<Map.Entry<Integer, Http2Stream>> streamIds = streamsMap.entrySet().iterator(); streamIds.hasNext(); ) {
=======
                    int maxCount = Float.valueOf(streamsHighWaterMark * http2Configuration.getCleanPercentage()).intValue();
                    int count = 0;
                    for (final Iterator<Map.Entry<Integer, Http2Stream>> streamIds = streamsMap.entrySet().iterator(); streamIds.hasNext()
                            && count < maxCount;) {
>>>>>>> 787c99ae
                        final Map.Entry<Integer, Http2Stream> entry = streamIds.next();
                        if (entry.getValue().isClosed()) {
                            streamIds.remove();
                        }
                    }
                }
            }
        }

        if (isCloseSession) {
            if (sessionClosed != null) {
                sessionClosed.result(this);
            } else {
                terminate(ErrorCode.NO_ERROR, "Session closed");
            }
        }
    }

    private boolean isClosed() {
        return closeFlag != null;
    }

    void sendMessageUpstreamWithParseNotify(final Http2Stream stream, final HttpContent httpContent) {
        final FilterChainContext upstreamContext = http2StreamChain.obtainFilterChainContext(connection, stream);

        final HttpContext httpContext = httpContent.getHttpHeader().getProcessingState().getHttpContext();
        httpContext.attach(upstreamContext);

        handlerFilter.onHttpContentParsed(httpContent, upstreamContext);
        final HttpHeader header = httpContent.getHttpHeader();
        if (httpContent.isLast()) {
            handlerFilter.onHttpPacketParsed(header, upstreamContext);
        }

        if (header.isSkipRemainder()) {
            return;
        }

        sendMessageUpstream(stream, httpContent, upstreamContext);
    }

    void sendMessageUpstream(final Http2Stream stream, final HttpPacket message) {
        final FilterChainContext upstreamContext = http2StreamChain.obtainFilterChainContext(connection, stream);

        final HttpContext httpContext = message.getHttpHeader().getProcessingState().getHttpContext();
        httpContext.attach(upstreamContext);

        sendMessageUpstream(stream, message, upstreamContext);
    }

    private void sendMessageUpstream(final Http2Stream stream, final HttpPacket message, final FilterChainContext upstreamContext) {

        upstreamContext.getInternalContext().setIoEvent(IOEvent.READ);
        upstreamContext.getInternalContext().addLifeCycleListener(new IOEventLifeCycleListener.Adapter() {
            @Override
            public void onReregister(final Context context) throws IOException {
                stream.inputBuffer.onReadEventComplete();
            }

            @Override
            public void onComplete(Context context, Object data) throws IOException {
                stream.inputBuffer.onReadEventComplete();
            }
        });

        upstreamContext.setMessage(message);
        upstreamContext.setAddressHolder(addressHolder);

        ProcessorExecutor.execute(upstreamContext.getInternalContext());
    }

    protected SettingsFrameBuilder prepareSettings() {

        final SettingsFrameBuilder builder = SettingsFrame.builder();

        if (getLocalMaxConcurrentStreams() != getDefaultMaxConcurrentStreams()) {
            builder.setting(SETTINGS_MAX_CONCURRENT_STREAMS, getLocalMaxConcurrentStreams());
        }

        if (getLocalStreamWindowSize() != getDefaultStreamWindowSize()) {
            builder.setting(SETTINGS_INITIAL_WINDOW_SIZE, getLocalStreamWindowSize());
        }

        builder.setting(SETTINGS_MAX_HEADER_LIST_SIZE, getMaxHeaderListSize());

        return builder;
    }

    /**
     * Acknowledge that certain amount of data has been read. Depending on the total amount of un-acknowledge data the HTTP2
     * connection can decide to send a window_update message to the peer.
     *
     * @param sz size, in bytes, of the data being acknowledged
     */
    void ackConsumedData(final int sz) {
        ackConsumedData(null, sz);
    }

    /**
     * Acknowledge that certain amount of data has been read. Depending on the total amount of un-acknowledge data the HTTP2
     * connection can decide to send a window_update message to the peer. Unlike the {@link #ackConsumedData(int)}, this
     * method also requests an HTTP2 stream to acknowledge consumed data to the peer.
     *
     * @param stream the stream that data is being ack'd on.
     * @param sz size, in bytes, of the data being acknowledged
     */
    void ackConsumedData(final Http2Stream stream, final int sz) {
        final int currentUnackedBytes = unackedReadBytes.addAndGet(sz);

        if (isPrefaceSent) {
            // ACK HTTP2 connection flow control
            final int windowSize = getLocalConnectionWindowSize();

            // if not forced - send update window message only in case currentUnackedBytes > windowSize / 2
            if (currentUnackedBytes > windowSize / 3 && unackedReadBytes.compareAndSet(currentUnackedBytes, 0)) {

                sendWindowUpdate(0, currentUnackedBytes);
            }

            if (stream != null) {
                // ACK HTTP2 stream flow control
                final int streamUnackedBytes = Http2Stream.unackedReadBytesUpdater.addAndGet(stream, sz);
                final int streamWindowSize = stream.getLocalWindowSize();

                // send update window message only in case currentUnackedBytes > windowSize / 2
                if (streamUnackedBytes > 0 && streamUnackedBytes > streamWindowSize / 2
                        && Http2Stream.unackedReadBytesUpdater.compareAndSet(stream, streamUnackedBytes, 0)) {

                    sendWindowUpdate(stream.getId(), streamUnackedBytes);
                }
            }
        }
    }

    /*
     * This method is not thread safe and should be guarded by the session lock.
     */
    void registerStream(final int streamId, final Http2Stream stream) {
        if (streamId < 1) {
            throw new IllegalArgumentException("Invalid stream ID");
        }
        if (stream == null) {
            throw new NullPointerException("Attempt to register null stream");
        }

        streamsMap.put(streamId, stream);
        incStreamCount();
    }

    private void registerUpgradeStream(final Http2Stream stream) throws Http2StreamException {
        synchronized (sessionLock) {
            if (isClosed()) {
                throw new Http2StreamException(Http2Stream.UPGRADE_STREAM_ID, ErrorCode.REFUSED_STREAM, "Session is closed");
            }

            registerStream(Http2Stream.UPGRADE_STREAM_ID, stream);
            if (!isServer()) {
                lastLocalStreamId = Http2Stream.UPGRADE_STREAM_ID;
            }
        }
    }

    private void incStreamCount() {
        concurrentStreamsCount.incrementAndGet();
    }

    private void decStreamCount() {
        concurrentStreamsCount.decrementAndGet();
    }

    private final class ConnectionCloseListener implements CloseListener<Closeable, CloseType> {

        @Override
        public void onClosed(final Closeable closeable, final CloseType type) throws IOException {

            NetLogger.logClose(Http2Session.this);
            final boolean isClosing;
            synchronized (sessionLock) {
                isClosing = !isClosed();
                if (isClosing) {
                    closeFlag = type;
                }
            }

            if (isClosing) {
                for (Http2Stream stream : streamsMap.values()) {
                    stream.closedRemotely();
                }
            }
        }
    }
}<|MERGE_RESOLUTION|>--- conflicted
+++ resolved
@@ -1072,14 +1072,7 @@
             if (!isCloseSession) {
                 if (checkCount++ > http2Configuration.getCleanFrequencyCheck() && streamsMap.size() > streamsHighWaterMark) {
                     checkCount = 0;
-<<<<<<< HEAD
                     for (final Iterator<Map.Entry<Integer, Http2Stream>> streamIds = streamsMap.entrySet().iterator(); streamIds.hasNext(); ) {
-=======
-                    int maxCount = Float.valueOf(streamsHighWaterMark * http2Configuration.getCleanPercentage()).intValue();
-                    int count = 0;
-                    for (final Iterator<Map.Entry<Integer, Http2Stream>> streamIds = streamsMap.entrySet().iterator(); streamIds.hasNext()
-                            && count < maxCount;) {
->>>>>>> 787c99ae
                         final Map.Entry<Integer, Http2Stream> entry = streamIds.next();
                         if (entry.getValue().isClosed()) {
                             streamIds.remove();
